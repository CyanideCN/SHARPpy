--- conflicted
+++ resolved
@@ -596,13 +596,8 @@
         Also reads it using the Decoders and gets both the stationID and the profile objects
         for that archive sounding.  Tries a variety of decoders available to the program.
         """
-<<<<<<< HEAD
         logging.debug("Looping over all decoders to find which one to use to decode User Selected file.")
         for decname, deccls in getDecoders().iteritems():
-=======
-
-        for decname, deccls in getDecoders().items():
->>>>>>> bb465e59
             try:
                 dec = deccls(filename)
                 break
