--- conflicted
+++ resolved
@@ -28,10 +28,7 @@
 import cProfile
 from os.path import expanduser
 import ConfigParser
-<<<<<<< HEAD
-=======
 import Queue
->>>>>>> 90ce69dd
 
 class AsyncThreads(QObject):
     def __init__(self, max_threads):
@@ -214,10 +211,7 @@
         super(Picker, self).__init__(**kwargs)
         self.data_sources = data_source.loadDataSources()
         self.config = config
-<<<<<<< HEAD
-=======
         self.skew = None
->>>>>>> 90ce69dd
 
         ## default the sounding location to OUN because obviously I'm biased
         self.loc = None
@@ -527,11 +521,7 @@
         if filename is not None:
             model = "Archive"
             try:
-<<<<<<< HEAD
-                profs, dates, stn_id = self.loadArchive(filename)
-=======
                 prof_collection, stn_id = self.loadArchive(filename)
->>>>>>> 90ce69dd
                 disp_name = stn_id
                 prof_idx = range(len(dates))
             except Exception as e:
@@ -542,10 +532,7 @@
 
             run = None
             fhours = None
-<<<<<<< HEAD
-=======
             observed = True
->>>>>>> 90ce69dd
         else:
         ## otherwise, download with the data thread
             prof_idx = self.prof_idx
@@ -576,11 +563,6 @@
             msgbox.setIcon(QMessageBox.Critical)
             msgbox.exec_()
         else:
-<<<<<<< HEAD
-            self.skew = SkewApp(profs, dates, model, location=disp_name,
-                run=run, idx=prof_idx, fhour=fhours, cfg=self.config)
-            self.skew.show()
-=======
             prof_collection.setMeta('model', model)
             prof_collection.setMeta('run', run)
             prof_collection.setMeta('loc', disp_name)
@@ -601,7 +583,6 @@
 
     def skewAppClosed(self):
         self.skew = None
->>>>>>> 90ce69dd
 
     def loadArchive(self, filename):
         """
@@ -746,115 +727,6 @@
     def closeEvent(self, e):
         self.config.write(open(Main.cfg_file_name, 'w'))
 
-class Main(QMainWindow):
-    HOME_DIR = os.path.join(os.path.expanduser("~"), ".sharppy")
-    cfg_file_name = os.path.join(HOME_DIR,'sharppy.ini')
-
-    def __init__(self):
-        super(Main, self).__init__()
-
-        ## All of these variables get set/reset by the various menus in the GUI
-        self.config = ConfigParser.RawConfigParser()
-        self.config.read(Main.cfg_file_name)
-
-        self.__initUI()
-
-    def __initUI(self):
-        self.picker = Picker(self.config)
-        self.setCentralWidget(self.picker)
-        self.createMenuBar()
-        
-        ## set the window title
-        self.setWindowTitle('SHARPpy Sounding Picker')
-        
-        self.show()
-        self.raise_()
-
-    def createMenuBar(self):
-        bar = self.menuBar()
-        filemenu = bar.addMenu("File")
-
-        opendata = QAction("Open", self, shortcut=QKeySequence("Ctrl+O"))
-        opendata.triggered.connect(self.openFile)
-        filemenu.addAction(opendata)
-
-        exit = QAction("Exit", self, shortcut=QKeySequence("Ctrl+Q"))
-        exit.triggered.connect(self.exitApp)        
-        filemenu.addAction(exit)
-
-        pref = QAction("Preferences", self)
-        filemenu.addAction(pref)
-
-        helpmenu = bar.addMenu("Help")
-
-        about = QAction("About", self)
-        about.triggered.connect(self.aboutbox)
-
-        helpmenu.addAction(about)
-
-    def exitApp(self):
-        self.close()
-
-    def openFile(self):
-        if self.config.has_section('archive'):
-            path = self.config.get('archive', 'path')
-        else:
-            path = expanduser('~')
-
-        link, _ = QFileDialog.getOpenFileName(self, 'Open file', path)
-
-        if link == '':
-            return
-
-        path, _ = os.path.split(link)
-        if not self.config.has_section('archive'):
-            self.config.add_section('archive')
-        self.config.set('archive', 'path', path)
-
-        self.picker.skewApp(filename=link)
-
-    def aboutbox(self):
-        cur_year = date.datetime.utcnow().year
-        msgBox = QMessageBox()
-        str = """
-        SHARPpy v%s %s
-
-        Sounding and Hodograph Analysis and Research
-        Program for Python
-
-        (C) 2014-%d by Patrick Marsh, John Hart,
-        Kelton Halbert, Greg Blumberg, and Tim Supinie.
-
-        SHARPPy is a collection of open source sounding
-        and hodograph analysis routines, a sounding
-        plotting package, and an interactive application
-        for analyzing real-time soundings all written in
-        Python. It was developed to provide the
-        atmospheric science community a free and
-        consistent source of routines for convective
-        indices. SHARPPy is constantly updated and
-        vetted by professional meteorologists and
-        climatologists within the scientific community to
-        help maintain a standard source of sounding
-        routines.
-
-        Website: http://sharppy.github.io/SHARPpy/
-        Contact: sharppy.project@gmail.com
-        Contribute: https://github.com/sharppy/SHARPpy/
-        """ % (__version__, __version_name__, cur_year)
-        msgBox.setText(str)
-        msgBox.exec_()
-
-    def keyPressEvent(self, e):
-        if e.matches(QKeySequence.Open):
-            self.openFile()
-
-        if e.matches(QKeySequence.Quit):
-            self.exitApp()
-
-    def closeEvent(self, e):
-        self.config.write(open(Main.cfg_file_name, 'w'))
-
 if __name__ == '__main__':
     # Create an application
     app = QApplication([])
