import sys, os
import numpy as np

if len(sys.argv) > 1 and sys.argv[1] == '--debug':
    sys.path.insert(0, os.path.normpath(os.getcwd() + "/.."))
else:
    np.seterr(all='ignore')

from sharppy.viz import SkewApp, MapWidget 
import sharppy.sharptab.profile as profile
from sharppy.io.buf_decoder import BufkitFile
<<<<<<< HEAD
from datasources import data_source

=======
from sharppy.io.spc_decoder import SNDFile
>>>>>>> 207942b0
from PySide.QtCore import *
from PySide.QtGui import *
from PySide.QtWebKit import *
import datetime as date
from StringIO import StringIO
import urllib

class DataThread(QThread):
    progress = Signal()
    def __init__(self, parent, **kwargs):
        super(DataThread, self).__init__(parent)
        self.model = kwargs.get("model")
        self.runtime = kwargs.get("run")
        self.loc = kwargs.get("loc")
        self.prof_idx = kwargs.get("idx")
        self.profs = []
        self.dates = None
        self.exc = ""

    def returnData(self):
        if self.exc == "":
            return self.profs, self.dates
        else:
            return self.exc

    def __modelProf(self):
        if self.model == "GFS":
            d = BufkitFile('ftp://ftp.meteo.psu.edu/pub/bufkit/' + self.model + '/' + self.runtime[:-1] + '/'
                + self.model.lower() + '3_' + self.loc.lower() + '.buf')
        elif self.model.startswith("NAM") and (self.runtime.startswith("06") or self.runtime.startswith("18")):
            d = BufkitFile('ftp://ftp.meteo.psu.edu/pub/bufkit/' + self.model + '/' + self.runtime[:-1] + '/'
                + self.model.lower() + 'm_' + self.loc.lower() + '.buf')
        else:
            d = BufkitFile('ftp://ftp.meteo.psu.edu/pub/bufkit/' + self.model + '/' + self.runtime[:-1] + '/'
                + self.model.lower() + '_' + self.loc.lower() + '.buf')
        self.dates = d.dates

        if self.model == "SREF":
            for i in self.prof_idx:
                profs = []
                for j in range(len(d.wdir)):
                    ##print "MAKING PROFILE OBJECT: " + datetime.strftime(d.dates[i], '%Y%m%d/%H%M')
                    if j == 0:
                        profs.append(profile.create_profile(profile='convective', omeg = d.omeg[j][i], hght = d.hght[j][i],
                        tmpc = d.tmpc[j][i], dwpc = d.dwpc[j][i], pres = d.pres[j][i], wspd=d.wspd[j][i], wdir=d.wdir[j][i]))
                        self.progress.emit()
                    else:
                        profs.append(profile.create_profile(profile='default', omeg = d.omeg[j][i], hght = d.hght[j][i],
                        tmpc = d.tmpc[j][i], dwpc = d.dwpc[j][i], pres = d.pres[j][i], wspd=d.wspd[j][i], wdir=d.wdir[j][i]))
                self.profs.append(profs)

        else:
            for i in self.prof_idx:
                ##print "MAKING PROFILE OBJECT: " + date.datetime.strftime(d.dates[i], '%Y%m%d/%H%M')
                self.profs.append(profile.create_profile(profile='convective', omeg = d.omeg[0][i], hght = d.hght[0][i],
                    tmpc = d.tmpc[0][i], dwpc = d.dwpc[0][i], pres = d.pres[0][i], wspd=d.wspd[0][i], wdir=d.wdir[0][i]))
                self.progress.emit()

    def run(self):
        try:
            self.__modelProf()
        except Exception as e:
            self.exc = str(e)

# Create an application
app = QApplication([])

class MainWindow(QWidget):
    date_format = "%Y-%m-%d %HZ"
    run_format = "%d %B %Y / %H%M UTC"

    def __init__(self, **kwargs):
        """
        Construct the main window and handle all of the
        necessary events. This window serves as the SHARPpy
        sounding picker - a means for interactively selecting
        which sounding profile(s) to view.
        """

        super(MainWindow, self).__init__(**kwargs)
        self.progressDialog = QProgressDialog()
        self.data_sources = data_source.loadDataSources()

        ## All of these variables get set/reset by the various menus in the GUI

        ## this is the time step between available profiles
        self.delta = 12
        ## default the sounding location to OUN because obviously I'm biased
        self.loc = "OUN"
        ## set the default profile to display
        self.prof_time = "Latest"
        ## the index of the item in the list that corresponds
        ## to the profile selected from the list
        self.prof_idx = []
        ## set the default profile type to Observed
        self.model = "Observed"
        ## the delay is time time delay between sounding availabilities for models
        self.delay = 1
        ## Offset in time from the synoptic hours
        self.offset = 0
        ## this is the duration of the period the available profiles have
        self.duration = 17
        ## this is the default model initialization time.
        self.run = [ t for t in self.data_sources[self.model].getAvailableTimes() if t.hour in [0, 12] ][-1]
        ## this is the default map to display
        self.map = None
        ## initialize the UI
        self.__initUI()

    def __initUI(self):
        """
        Initialize the main user interface.
        """

        ## Give the main window a layout. Using GridLayout
        ## in order to control placement of objects.

        self.layout = QGridLayout()
        self.setLayout(self.layout)

        ## set the window title
        self.setWindowTitle('SHARPpy Sounding Picker')

        # Create and fill a QWebView
        self.view = self.create_map_view()
        self.button = QPushButton('Generate Profiles')
        self.button.clicked.connect(self.complete_name)
        self.select_flag = False
        self.all_profs = QPushButton("Select All")
        self.all_profs.clicked.connect(self.select_all)
        self.all_profs.setDisabled(True)

        self.profile_list = QListWidget()
        self.profile_list.setSelectionMode(QAbstractItemView.MultiSelection)
        self.profile_list.setDisabled(True)

        ## create subwidgets that will hold the individual GUI items
        self.left_data_frame = QWidget()
        self.right_map_frame = QWidget()
        ## set the layouts for these widgets
        self.left_layout = QVBoxLayout()
        self.right_layout = QVBoxLayout()
        self.left_data_frame.setLayout(self.left_layout)
        self.right_map_frame.setLayout(self.right_layout)

        ## create dropdown menus
        models = sorted(self.data_sources.keys())
        self.model_dropdown = self.dropdown_menu(models) #['Observed', 'GFS', 'NAM', 'NAM4KM', 'RAP', 'HRRR', 'SREF'])
        self.model_dropdown.setCurrentIndex(models.index(self.model))
        self.map_dropdown = self.dropdown_menu(['CONUS', 'Southeast', 'Central', 'West', 'Northeast', 'Europe', 'Asia'])
        times = self.data_sources[self.model].getAvailableTimes()
        self.run_dropdown = self.dropdown_menu([ t.strftime(MainWindow.run_format) for t in times ])
        self.run_dropdown.setCurrentIndex(times.index(self.run))

        ## connect the click actions to functions that do stuff
        self.model_dropdown.activated.connect(self.get_model)
        self.map_dropdown.activated.connect(self.get_map)
        self.run_dropdown.activated.connect(self.get_run)

        ## Create text labels to describe the various menus
        self.type_label = QLabel("Select Sounding Source")
        self.date_label = QLabel("Select Forecast Time")
        self.map_label = QLabel("Select Map Area")
        self.run_label = QLabel("Select Cycle")
        self.date_label.setDisabled(True)

        ## add the elements to the left side of the GUI
        self.left_layout.addWidget(self.type_label)
        self.left_layout.addWidget(self.model_dropdown)
        self.left_layout.addWidget(self.run_label)
        self.left_layout.addWidget(self.run_dropdown)
        self.left_layout.addWidget(self.date_label)
        self.left_layout.addWidget(self.profile_list)
        self.left_layout.addWidget(self.all_profs)
        self.left_layout.addWidget(self.button)

        ## add the elements to the right side of the GUI
        self.right_layout.addWidget(self.map_label)
        self.right_layout.addWidget(self.map_dropdown)
        self.right_layout.addWidget(self.view)

        ## add the left and right sides to the main window
        self.layout.addWidget(self.left_data_frame, 0, 0, 1, 1)
        self.layout.addWidget(self.right_map_frame, 0, 1, 1, 1)
        self.left_data_frame.setMaximumWidth(280)

        self.menuBar()

    def __date(self):
        """
        This function does some date magic to get the current date nearest to 00Z or 12Z
        """
        current_time = date.datetime.utcnow()
        delta = date.timedelta(hours=12)
        today_00Z = date.datetime.strptime( str(current_time.year) + str(current_time.month).zfill(2) +
                                            str(current_time.day).zfill(2) + "00", "%Y%m%d%H")
        if current_time.hour >= 12:
            time = today_00Z + delta
        else:
            time = today_00Z

        return time

    def menuBar(self):

        self.bar = QMenuBar()
        self.filemenu = self.bar.addMenu("File")

        opendata = QAction("Open", self, shortcut=QKeySequence("Ctrl+O"))
        opendata.triggered.connect(self.openFile)
        self.filemenu.addAction(opendata)

        exit = QAction("Exit", self, shortcut=QKeySequence("Ctrl+Q"))
        exit.triggered.connect(self.exitApp)        
        self.filemenu.addAction(exit)

        pref = QAction("Preferences", self)
        self.filemenu.addAction(pref)

        self.helpmenu = self.bar.addMenu("Help")

        about = QAction("About", self)
        about.triggered.connect(self.aboutbox)

        self.helpmenu.addAction(about)

    def exitApp(self):
        self.close()

    def openFile(self):
        self.link, _ = QFileDialog.getOpenFileName(self, 'Open file', '/home')
        self.model = "Archive"
        self.location = None
        self.prof_time = None
        self.run = None

        self.skewApp()

        ## this is the time step between available profiles
        self.delta = 12
        ## default the sounding location to OUN because obviously I'm biased
        self.loc = "OUN"
        ## set the default profile to display
        self.prof_time = "Latest"
        ## the index of the item in the list that corresponds
        ## to the profile selected from the list
        self.prof_idx = []
        ## set the default profile type to Observed
        self.model = "Observed"
        ## the delay is time time delay between sounding availabilities for models
        self.delay = 1
        ## Offset time from the synoptic hour
        self.offset = 0
        ## this is the duration of the period the available profiles have
        self.duration = 17
        ## this is the default model initialization time.
        self.run = "00Z"
        ## this is the default map to display
        self.map = None

    def aboutbox(self):

        cur_year = date.datetime.utcnow().year
        msgBox = QMessageBox()
        msgBox.setText("SHARPpy\nSounding and Hodograph Research and Analysis Program for " +
                       "Python\n\n(C) 2014-%d by Kelton Halbert and Greg Blumberg" % cur_year)
        msgBox.exec_()

    def create_map_view(self):
        """
        Create a clickable map that will be displayed in the GUI.
        Will eventually be re-written to be more general.

        Returns
        -------
        view : QWebView object
        """
        # Create and fill a QWebView
        view = MapWidget(self.data_sources[self.model], self.run, width=800, height=500)
#       view.set_stations("RaobSites.csv")
        view.clicked.connect(self.map_link)

        return view

    def dropdown_menu(self, item_list):
        """
        Create and return a dropdown menu containing items in item_list.

        Params
        ------
        item_list : a list of strings for the contents of the dropdown menu

        Returns
        -------
        dropdown : a QtGui.QComboBox object
        """
        ## create the dropdown menu
        dropdown = QComboBox()
        ## set the text as editable so that it can have centered text
        dropdown.setEditable(True)
        dropdown.lineEdit().setReadOnly(True)
        dropdown.lineEdit().setAlignment(Qt.AlignCenter)

        ## add each item in the list to the dropdown
        for item in item_list:
            dropdown.addItem(item)

        return dropdown

    def update_list(self):
        """
        Update the list with new dates.

        :param list:
        :return:
        """

        if self.select_flag:
            self.select_all()
        self.profile_list.clear()
        self.prof_idx = []
        timelist = []

        fcst_hours = self.data_sources[self.model].getForecastHours()
        if fcst_hours != [ 0 ]:
            self.profile_list.setEnabled(True)
            self.all_profs.setEnabled(True)
            self.date_label.setEnabled(True)
            for fh in fcst_hours:
                fcst_str = (self.run + date.timedelta(hours=fh)).strftime(MainWindow.date_format) + "   (F%03d)" % fh
                timelist.append(fcst_str)
        else:
            self.profile_list.setDisabled(True)
            self.all_profs.setDisabled(True)
            self.date_label.setDisabled(True)

        for item in timelist:
            self.profile_list.addItem(item)
 
        self.profile_list.update()
        self.all_profs.setText("Select All")
        self.select_flag = False

    def update_run_dropdown(self):
        """
        Updates the dropdown menu that contains the model run
        information.
        :return:
        """

        self.run_dropdown.clear()

        times = self.data_sources[self.model].getAvailableTimes()
        if self.model == "Observed":
            self.run = [ t for t in times if t.hour in [ 0, 12 ] ][-1]
        else:
            self.run = times[-1]

        for data_time in times:
            self.run_dropdown.addItem(data_time.strftime(MainWindow.run_format))

        self.run_dropdown.update()
        self.run_dropdown.setCurrentIndex(len(times) - 1)

    def map_link(self, point):
        """
        Change the text of the button based on the user click.
        """
        if point is None:
            self.loc = None
            self.disp_name = None
            self.button.setText('Generate Profiles')
        else:
            self.loc = point['srcid'] #url.toString().split('/')[-1]
            if point['icao'] != "":
                self.disp_name = point['icao']
            elif point['iata'] != "":
                self.disp_name = point['iata']
            else:
                self.disp_name = point['srcid'].upper()

            self.button.setText(self.disp_name + ' | Generate Profiles')

    def complete_name(self):
        """
        Handles what happens when the user clicks a point on the map
        """
        if self.loc is None:
            return
        else:
            self.prof_idx = []
            selected = self.profile_list.selectedItems()
            for item in selected:
                idx = self.profile_list.indexFromItem(item).row()
                if idx in self.prof_idx:
                    continue
                else:
                    self.prof_idx.append(idx)

            if len(self.prof_idx) > 0:
                self.prof_time = selected[0].text()
                if '   ' in self.prof_time:
                    self.prof_time = self.prof_time.split("   ")[0]
            else:
                self.prof_time = self.run.strftime(MainWindow.date_format)

            self.prof_idx.sort()
            self.skewApp()


    def get_model(self):
        """
        Get the user's model selection
        """
        self.model = self.model_dropdown.currentText()

        self.update_run_dropdown()
        self.update_list()
<<<<<<< HEAD
        self.view.setDataSource(self.data_sources[self.model], self.run)
=======
        
>>>>>>> 207942b0

    def get_run(self):
        """
        Get the user's run hour selection for the model
        """
        self.run = date.datetime.strptime(self.run_dropdown.currentText(), MainWindow.run_format)
        self.view.setCurrentTime(self.run)
        self.update_list()

    def get_map(self):
        """
        Get the user's map selection
        """
        self.map = self.map_dropdown.currentText()

    def select_all(self):
        items = self.profile_list.count()
        if not self.select_flag:
            for i in range(items):
                if self.profile_list.item(i).text() in self.prof_idx:
                    continue
                else:
                    self.profile_list.item(i).setSelected(True)
            self.all_profs.setText("Deselect All")
            self.select_flag = True
        else:
            for i in range(items):
                self.profile_list.item(i).setSelected(False)
            self.all_profs.setText("Select All")
            self.select_flag = False

    @Slot()
    def progress_bar(self):
        value = self.progressDialog.value()
        self.progressDialog.setValue(value + 1)
        self.progressDialog.setLabelText("Profile " + str(value + 1) + "/" + str(self.progressDialog.maximum()))

    def skewApp(self):
        """
        Create the SPC style SkewT window, complete with insets
        and magical funtimes.
        :return:
        """

        items = [ item.text() for item in self.profile_list.selectedItems() ]
        fhours = [ item.split("   ")[1].strip("()") if "   " in item else None for item in items ]

        profs = []
        dates = []
        failure = False

        exc = ""

        ## determine what type of data is to be loaded
        ## if the profile is an observed sounding, load
        ## from the SPC website
        if self.model == "Observed":
            try:
                prof, date = self.loadObserved()
                profs.append(prof)
                dates.append(date)
                self.prof_idx = [ 0 ]
            except Exception as e:
                exc = str(e)
                failure = True

        ## if the profile is an archived file, load the file from
        ## the hard disk
        elif self.model == "Archive":
            try:
                prof, date = self.loadArchive()
                profs.append(prof)
                dates.append(date)
                self.prof_idx = [ 0 ]
            except Exception as e:
                exc = str(e)
                failure = True

        ## if the profile is a model profile, load it from the model
        ## download thread
        else:
            self.progressDialog.setMinimum(0)
            self.progressDialog.setMaximum(len(self.prof_idx))
            self.progressDialog.setValue(0)
            self.progressDialog.setLabelText("Profile 0/" + str(len(self.prof_idx)))
            self.thread = DataThread(self, model=self.model, loc=self.loc, run="%02dZ" % self.run.hour, idx=self.prof_idx)
            self.thread.progress.connect(self.progress_bar)
            self.thread.start()
            self.progressDialog.open()
            while not self.thread.isFinished():
                QCoreApplication.processEvents()
            ## return the data from the thread
            try:
                profs, dates = self.thread.returnData()
            except ValueError:
                exc = self.thread.returnData()
                self.progressDialog.close()
                failure = True

        if failure:
            msgbox = QMessageBox()
            msgbox.setText("An error has occurred while retrieving the data.")
            msgbox.setInformativeText("This probably means the data are missing for some reason. Try another site or model or try again later.")
            msgbox.setDetailedText(exc)
            msgbox.setIcon(QMessageBox.Critical)
            msgbox.exec_()
        else:
<<<<<<< HEAD
            self.skew = SkewApp(profs, d, plot_title, model=self.model, location=self.disp_name,
                prof_time=self.prof_time, run="%02dZ" % self.run.hour, idx=self.prof_idx, fhour=fhours)
=======
            self.skew = SkewApp(profs, dates, self.model, location=self.loc,
                prof_time=self.prof_time, run=self.run, idx=self.prof_idx, fhour=fhours)
>>>>>>> 207942b0
            self.skew.show()

    def loadObserved(self):
        """
        Get the observed sounding based on the user's selections
        """
        ## if the profile is the latest, pull the latest profile
        if self.prof_time == "Latest":
            timestr = self.prof_time.upper()
        ## otherwise, convert the menu string to the URL format
        else:
            timestr = self.prof_time[2:4] + self.prof_time[5:7] + self.prof_time[8:10] + self.prof_time[11:-1]
            timestr += "_OBS"
        ## construct the URL
        url = 'http://www.spc.noaa.gov/exper/soundings/' + timestr + '/' + self.loc.upper() + '.txt'
        snd_file = SNDFile(url)

        kwargs = dict( (var, getattr(snd_file, var)) for var in ['pres', 'hght', 'tmpc', 'dwpc', 'wdir', 'wspd'] )

        ## construct the Profile object
        prof = profile.create_profile( profile='convective', location=self.loc, **kwargs)
        return prof, date.datetime.strptime(snd_file.time, "%y%m%d/%H%M")

    def loadArchive(self):
        """
        Get the archive sounding based on the user's selections.
        """

        vars = ['pres', 'hght', 'tmpc', 'dwpc', 'wdir', 'wspd']
        snd_file = SNDFile(self.link)
        self.loc = snd_file.location
        time = snd_file.time

        kwargs = dict( (var, getattr(snd_file, var)) for var in vars )

#       ## construct the Profile object
        prof = profile.create_profile( profile='convective', location=self.loc, **kwargs)

        return prof, date.datetime.strptime(snd_file.time, "%y%m%d/%H%M")

if __name__ == '__main__':
    win = MainWindow()
    win.show()
    win.setFocus()
    sys.exit(app.exec_())<|MERGE_RESOLUTION|>--- conflicted
+++ resolved
@@ -9,12 +9,9 @@
 from sharppy.viz import SkewApp, MapWidget 
 import sharppy.sharptab.profile as profile
 from sharppy.io.buf_decoder import BufkitFile
-<<<<<<< HEAD
+from sharppy.io.spc_decoder import SNDFile
 from datasources import data_source
 
-=======
-from sharppy.io.spc_decoder import SNDFile
->>>>>>> 207942b0
 from PySide.QtCore import *
 from PySide.QtGui import *
 from PySide.QtWebKit import *
@@ -433,11 +430,7 @@
 
         self.update_run_dropdown()
         self.update_list()
-<<<<<<< HEAD
         self.view.setDataSource(self.data_sources[self.model], self.run)
-=======
-        
->>>>>>> 207942b0
 
     def get_run(self):
         """
@@ -545,13 +538,8 @@
             msgbox.setIcon(QMessageBox.Critical)
             msgbox.exec_()
         else:
-<<<<<<< HEAD
-            self.skew = SkewApp(profs, d, plot_title, model=self.model, location=self.disp_name,
+            self.skew = SkewApp(profs, dates, self.model, location=self.disp_name,
                 prof_time=self.prof_time, run="%02dZ" % self.run.hour, idx=self.prof_idx, fhour=fhours)
-=======
-            self.skew = SkewApp(profs, dates, self.model, location=self.loc,
-                prof_time=self.prof_time, run=self.run, idx=self.prof_idx, fhour=fhours)
->>>>>>> 207942b0
             self.skew.show()
 
     def loadObserved(self):
