import numpy as np
from PySide import QtGui, QtCore
import sharppy.sharptab as tab
from sharppy.viz.barbs import drawBarb
from sharppy.sharptab.constants import *
import platform

## routine written by Kelton Halbert
## keltonhalbert@ou.edu

__all__ = ['backgroundKinematics', 'plotKinematics']

class backgroundKinematics(QtGui.QFrame):
    '''
    Handles drawing the background frame.
    '''
    def __init__(self, **kwargs):
        super(backgroundKinematics, self).__init__()
        self.wind_units = kwargs.get('wind_units', 'knots')
        self.initUI()

    def initUI(self):
        ## initialize fram variables such as size,
        ## padding, etc.
        self.setStyleSheet("QFrame {"
            "  background-color: rgb(0, 0, 0);"
            "  border-width: 1px;"
            "  border-style: solid;"
            "  border-color: #3399CC;}")

        self.lpad = 5; self.rpad = 5
        self.tpad = 5; self.bpad = 5

        self.wid = self.size().width()
        self.hgt = self.size().height()
        self.tlx = self.rpad; self.tly = self.tpad
        self.brx = self.wid; self.bry = self.hgt

        fsize = np.floor(.06 * self.hgt)
        self.tpad = np.floor(.03 * self.hgt)

        self.label_font = QtGui.QFont('Helvetica')
        self.label_font.setPixelSize(fsize)
        self.label_metrics = QtGui.QFontMetrics( self.label_font )
        self.label_height = self.label_metrics.xHeight() + self.tpad
        self.ylast = self.label_height
        self.barby = 0
        self.plotBitMap = QtGui.QPixmap(self.width()-2, self.height()-2)
        self.plotBitMap.fill(QtCore.Qt.black)
        self.plotBackground()
    
    def draw_frame(self, qp):
        '''
        Draws the background frame and the text headers for indices.
        '''
        ## initialize a white pen with thickness 1 and a solid line
        pen = QtGui.QPen(QtCore.Qt.white, 1, QtCore.Qt.SolidLine)
        qp.setPen(pen)
        qp.setFont(self.label_font)
        ## make the initial x value relative to the width of the frame
        x1 = self.brx / 10
        y1 = self.label_height + self.tpad
        ## draw the header
        rect1 = QtCore.QRect(x1*2.5, 3, x1, self.label_height)
        rect2 = QtCore.QRect(x1*5, 3, x1, self.label_height)
        rect3 = QtCore.QRect(x1*7, 3, x1, self.label_height)
        rect4 = QtCore.QRect(x1*9-self.rpad, 3, x1, self.label_height)

        if self.wind_units == 'm/s':
            disp_unit = 'm/s'
        else:
            disp_unit = 'kt'

        qp.drawText(rect1, QtCore.Qt.TextDontClip | QtCore.Qt.AlignCenter, 'SRH (m2/s2)')
        qp.drawText(rect2, QtCore.Qt.TextDontClip | QtCore.Qt.AlignCenter, "Shear (%s)" % disp_unit)
        qp.drawText(rect3, QtCore.Qt.TextDontClip | QtCore.Qt.AlignCenter, 'MnWind')
        qp.drawText(rect4, QtCore.Qt.TextDontClip | QtCore.Qt.AlignCenter, 'SRW')
        ## left column
        ## first block
        texts = ['SFC-1km', 'SFC-3km', 'Eff Inflow Layer',]
        for text in texts:
            rect = QtCore.QRect(self.lpad, y1, x1, self.label_height)
            qp.drawText(rect, QtCore.Qt.TextDontClip | QtCore.Qt.AlignLeft, text)
            vspace = self.label_height
            if platform.system() == "Windows":
                vspace += self.label_metrics.descent()
            y1 += vspace
        self.ylast = y1
        ## second block
        texts = ['SFC-6km', 'SFC-8km','LCL-EL (Cloud Layer)', 'Eff Shear (EBWD)']
        y1 = self.ylast + self.tpad
        for text in texts:
            rect = QtCore.QRect(self.lpad, y1, x1, self.label_height)
            qp.drawText(rect, QtCore.Qt.TextDontClip | QtCore.Qt.AlignLeft, text)
            vspace = self.label_height
            if platform.system() == "Windows":
                vspace += self.label_metrics.descent()
            y1 += vspace
        self.ylast = y1
        ## third block
        texts = ['BRN Shear = ', '4-6km SR Wind = ']
        y1 = self.ylast + self.tpad
        for text in texts:
            rect = QtCore.QRect(self.lpad, y1, x1, self.label_height)
            qp.drawText(rect, QtCore.Qt.TextDontClip | QtCore.Qt.AlignLeft, text)
            vspace = self.label_height 
            if platform.system() == "Windows":
                vspace += self.label_metrics.descent()
            y1 += vspace
        self.ylast = y1
        ## fourth block
        texts = ['...Storm Motion Vectors...', 'Bunkers Right = ', 'Bunkers Left = ', 'Corfidi Downshear = ', 'Corfidi Upshear = ']
        y1 = self.ylast + self.tpad
        self.barby = y1 + self.tpad
        for text in texts:
            rect = QtCore.QRect(self.lpad, y1, x1, self.label_height)
            qp.drawText(rect, QtCore.Qt.TextDontClip | QtCore.Qt.AlignLeft, text)
            vspace = self.label_height
            if platform.system() == "Windows":
                vspace += self.label_metrics.descent()
            y1 += vspace
        self.ylast = vspace

        ## draw lines seperating the indices
        qp.drawLine( 0, self.ylast+3, self.brx, self.ylast+3 )
    
    def resizeEvent(self, e):
        '''
        Handles when the window gets resized.
        '''
        self.initUI()

    def plotBackground(self):
        '''
        Handles drawing the text background.
        '''
        ## initialize a QPainter objext
        qp = QtGui.QPainter()
        qp.begin(self.plotBitMap)
        ## draw the frame
        self.draw_frame(qp)
        qp.end()


class plotKinematics(backgroundKinematics):
    '''
    Handles plotting the indices in the frame.
    '''
    def __init__(self, **kwargs):
        ## get the surfce based, most unstable, and mixed layer
        ## parcels to use for indices, as well as the sounding
        ## profile itself.
        super(plotKinematics, self).__init__(**kwargs)
        self.prof = None

    def setProf(self, prof):
        self.ylast = self.label_height

        self.prof = prof
        use_left = prof.latitude < 0

        if use_left:
            self.srh1km = prof.left_srh1km
            self.srh3km = prof.left_srh3km
            self.esrh = prof.left_esrh

            self.srw_1km = prof.left_srw_1km
            self.srw_3km = prof.left_srw_3km
            self.srw_6km = prof.left_srw_6km
            self.srw_8km = prof.left_srw_8km
            self.srw_lcl_el = prof.left_srw_lcl_el
            self.srw_4_5km = prof.left_srw_4_5km
            srw_eff = prof.left_srw_eff
            srw_ebw = prof.left_srw_ebw
        else:
            self.srh1km = prof.right_srh1km
            self.srh3km = prof.right_srh3km
            self.esrh = prof.right_esrh

            self.srw_1km = prof.right_srw_1km
            self.srw_3km = prof.right_srw_3km
            self.srw_6km = prof.right_srw_6km
            self.srw_8km = prof.right_srw_8km
            self.srw_lcl_el = prof.right_srw_lcl_el
            self.srw_4_5km = prof.right_srw_4_5km
            srw_eff = prof.right_srw_eff
            srw_ebw = prof.right_srw_ebw

        self.mean_1km = prof.mean_1km
        self.mean_3km = prof.mean_3km
        self.mean_6km = prof.mean_6km
        self.mean_8km = prof.mean_8km
        self.mean_lcl_el = prof.mean_lcl_el
        mean_eff = prof.mean_eff
        mean_ebw = prof.mean_ebw

        self.sfc_1km_shear = prof.sfc_1km_shear
        self.sfc_3km_shear = prof.sfc_3km_shear
        self.sfc_6km_shear = prof.sfc_6km_shear
        self.sfc_8km_shear = prof.sfc_8km_shear
        self.lcl_el_shear = prof.lcl_el_shear
        self.eff_shear = prof.eff_shear
        self.ebwd = prof.ebwd

        if prof.etop is np.ma.masked or prof.ebottom is np.ma.masked:
            self.mean_eff = [np.ma.masked, np.ma.masked]
            self.mean_ebw = [np.ma.masked, np.ma.masked]
            self.srw_eff = [np.ma.masked, np.ma.masked]
            self.srw_ebw = [np.ma.masked, np.ma.masked]
        else:
            self.mean_eff = tab.utils.comp2vec(mean_eff[0], mean_eff[1])
            self.mean_ebw = tab.utils.comp2vec(mean_ebw[0], mean_ebw[1])
            self.srw_eff = tab.utils.comp2vec(srw_eff[0], srw_eff[1])
            self.srw_ebw = tab.utils.comp2vec(srw_ebw[0], srw_ebw[1])

        self.brn_shear = prof.mupcl.brnshear
        self.bunkers_right_vec = tab.utils.comp2vec(prof.bunkers[0], prof.bunkers[1])
        self.bunkers_left_vec = tab.utils.comp2vec(prof.bunkers[2], prof.bunkers[3])
        self.upshear = tab.utils.comp2vec(prof.upshear_downshear[0],prof.upshear_downshear[1])
        self.downshear = tab.utils.comp2vec(prof.upshear_downshear[2],prof.upshear_downshear[3])

        self.clearData()
        self.plotBackground()
        self.plotData()
        self.update()

    def setPreferences(self, update_gui=True, **kwargs):
        self.wind_units = kwargs['wind_units']

        if update_gui:
            self.clearData()
            self.plotBackground()
            self.plotData()
            self.update()

    def resizeEvent(self, e):
        '''
        Handles when the window is resized.
        '''
        super(plotKinematics, self).resizeEvent(e)
        self.plotData()
    
    def paintEvent(self, e):
        super(plotKinematics, self).paintEvent(e)
        qp = QtGui.QPainter()
        qp.begin(self)
        qp.drawPixmap(1, 1, self.plotBitMap)
        qp.end()

    def clearData(self):
        '''
        Handles the clearing of the pixmap
        in the frame.
        '''
        self.plotBitMap = QtGui.QPixmap(self.width(), self.height())
        self.plotBitMap.fill(QtCore.Qt.black)

    def plotData(self):
        '''
        Handles the drawing of the text on the frame.
        '''
        if self.prof is None:
            return

        x1 = self.brx / 10
        y1 = self.bry / 19
        origin_x = x1*8.5
        origin_y = y1*15

        ## initialize a QPainter object
        qp = QtGui.QPainter()
        qp.begin(self.plotBitMap)
        qp.setRenderHint(qp.Antialiasing)
        qp.setRenderHint(qp.TextAntialiasing)
        ## draw the indices
        self.drawKinematics(qp)
        self.drawBarbs(qp)
        qp.end()
    
    def drawBarbs(self, qp):
        x1 = self.brx / 10
        y1 = self.bry / 19
        origin_x = x1*8.
        pen = QtGui.QPen(QtGui.QColor('#0A74C6'), 1, QtCore.Qt.SolidLine)
        qp.setPen(pen)
        qp.setFont(self.label_font)
        rect0 = QtCore.QRect(x1*7, self.ylast + self.tpad, x1*2, self.label_height)
        qp.drawText(rect0, QtCore.Qt.TextDontClip | QtCore.Qt.AlignCenter, '1km & 6km AGL\nWind Barbs' )

        if self.wind_units == "m/s":
            conv = tab.utils.KTS2MS
        else:
            conv = lambda s: s

<<<<<<< HEAD
        drawBarb(qp, origin_x, self.barby, self.prof.wind1km[0], conv(self.prof.wind1km[1]), color='#AA0000')
        drawBarb(qp, origin_x, self.barby, self.prof.wind6km[0], conv(self.prof.wind6km[1]), color='#0A74C6')
    
=======
        drawBarb(qp, origin_x, self.barby, self.prof.wind1km[0], self.prof.wind1km[1], color='#AA0000', shemis=(self.prof.latitude < 0))
        drawBarb(qp, origin_x, self.barby, self.prof.wind6km[0], self.prof.wind6km[1], color='#0A74C6', shemis=(self.prof.latitude < 0))
>>>>>>> ec480d04
    
    def drawKinematics(self, qp):
        '''
        This handles the severe indices, such as STP, sig hail, etc.
        ---------
        qp: QtGui.QPainter object
        '''
        ## initialize a pen to draw with.
        pen = QtGui.QPen(QtCore.Qt.white, 1, QtCore.Qt.SolidLine)
        qp.setPen(pen)
        qp.setFont(self.label_font)
        x1 = self.brx / 10
        y1 = self.ylast + self.tpad

        if self.wind_units == 'm/s':
            disp_unit = ' m/s'
            conv = tab.utils.KTS2MS
        else:
            disp_unit = ' kt'
            conv = lambda s: s

        ## format the text
        srh1km = tab.utils.INT2STR(self.srh1km[0])
        srh3km = tab.utils.INT2STR(self.srh3km[0])
        
        sfc1km = tab.utils.INT2STR(conv(tab.utils.mag(self.sfc_1km_shear[0], self.sfc_1km_shear[1])))
        sfc3km = tab.utils.INT2STR(conv(tab.utils.mag(self.sfc_3km_shear[0], self.sfc_3km_shear[1])))
        sfc6km = tab.utils.INT2STR(conv(tab.utils.mag(self.sfc_6km_shear[0], self.sfc_6km_shear[1])))
        sfc8km = tab.utils.INT2STR(conv(tab.utils.mag(self.sfc_8km_shear[0], self.sfc_8km_shear[1])))
        lcl_el = tab.utils.INT2STR(conv(tab.utils.mag(self.lcl_el_shear[0], self.lcl_el_shear[1])))
        
        mean_1km = tab.utils.INT2STR(self.mean_1km[0]) + '/' + tab.utils.INT2STR(conv(self.mean_1km[1]))
        mean_3km = tab.utils.INT2STR(self.mean_3km[0]) + '/' + tab.utils.INT2STR(conv(self.mean_3km[1]))
        mean_6km = tab.utils.INT2STR(self.mean_6km[0]) + '/' + tab.utils.INT2STR(conv(self.mean_6km[1]))
        mean_8km = tab.utils.INT2STR(self.mean_8km[0]) + '/' + tab.utils.INT2STR(conv(self.mean_8km[1]))
        mean_lcl_el = tab.utils.INT2STR(self.mean_lcl_el[0]) + '/' + tab.utils.INT2STR(conv(self.mean_lcl_el[1]))
        
        srw_1km = tab.utils.INT2STR(self.srw_1km[0]) + '/' + tab.utils.INT2STR(conv(self.srw_1km[1]))
        srw_3km = tab.utils.INT2STR(self.srw_3km[0]) + '/' + tab.utils.INT2STR(conv(self.srw_3km[1]))
        srw_6km = tab.utils.INT2STR(self.srw_6km[0]) + '/' + tab.utils.INT2STR(conv(self.srw_6km[1]))
        srw_8km = tab.utils.INT2STR(self.srw_8km[0]) + '/' + tab.utils.INT2STR(conv(self.srw_8km[1]))
        srw_lcl_el = tab.utils.INT2STR(self.srw_lcl_el[0]) + '/' + tab.utils.INT2STR(conv(self.srw_lcl_el[1]))
        srw_4_5km = tab.utils.INT2STR(self.srw_4_5km[0]) + '/' + tab.utils.INT2STR(conv(self.srw_4_5km[1])) + disp_unit
        
        esrh = tab.utils.INT2STR(self.esrh[0])
        eff_lr = tab.utils.INT2STR(conv(tab.utils.mag(self.eff_shear[0], self.eff_shear[1])))
        efbwd = tab.utils.INT2STR(conv(tab.utils.mag(self.ebwd[0], self.ebwd[1])))
        mean_eff = tab.utils.INT2STR(self.mean_eff[0]) + '/' + tab.utils.INT2STR(conv(self.mean_eff[1]))
        mean_ebw = tab.utils.INT2STR(self.mean_ebw[0]) + '/' + tab.utils.INT2STR(conv(self.mean_ebw[1]))
        srw_eff = tab.utils.INT2STR(self.srw_eff[0]) + '/' + tab.utils.INT2STR(conv(self.srw_eff[1]))
        srw_ebw = tab.utils.INT2STR(self.srw_ebw[0]) + '/' + tab.utils.INT2STR(conv(self.srw_ebw[1]))
        
        brn_shear = tab.utils.INT2STR(self.brn_shear) + ' m2/s2'
        bunkers_left = tab.utils.INT2STR(self.bunkers_left_vec[0]) + '/' + tab.utils.INT2STR(conv(self.bunkers_left_vec[1])) + disp_unit
        bunkers_right = tab.utils.INT2STR(self.bunkers_right_vec[0]) + '/' + tab.utils.INT2STR(conv(self.bunkers_right_vec[1])) + disp_unit
        upshear = tab.utils.INT2STR(self.upshear[0]) + '/' + tab.utils.INT2STR(conv(self.upshear[1])) + disp_unit
        downshear = tab.utils.INT2STR(self.downshear[0]) + '/' + tab.utils.INT2STR(conv(self.downshear[1])) + disp_unit
        
        ## sfc-1km
        texts = [srh1km, sfc1km, mean_1km, srw_1km]
        count = 3
        for text in texts:
            rect = QtCore.QRect(x1*count, y1, x1, self.label_height)
            qp.drawText(rect, QtCore.Qt.TextDontClip | QtCore.Qt.AlignRight, text)
            count += 2
        vspace = self.label_height
        if platform.system() == "Windows":
            vspace += self.label_metrics.descent()
        y1 += vspace
        self.ylast = y1
        ## sfc-3km
        texts = [srh3km, sfc3km, mean_3km, srw_3km]
        count = 3
        for text in texts:
            rect = QtCore.QRect(x1*count, y1, x1, self.label_height)
            qp.drawText(rect, QtCore.Qt.TextDontClip | QtCore.Qt.AlignRight, text)
            count += 2
        vspace = self.label_height
        if platform.system() == "Windows":
            vspace += self.label_metrics.descent()
        y1 += vspace
        self.ylast = y1
        ## Effective Inflow Layer
        texts = [esrh, eff_lr, mean_eff, srw_eff]
        count = 3
        for text in texts:
            rect = QtCore.QRect(x1*count, y1, x1, self.label_height)
            qp.drawText(rect, QtCore.Qt.TextDontClip | QtCore.Qt.AlignRight, text)
            count += 2
        vspace = self.label_height + self.tpad
        if platform.system() == "Windows":
            vspace += self.label_metrics.descent()
        y1 += vspace
        self.ylast = y1
        ## sfc-6km
        texts = [sfc6km, mean_6km, srw_6km]
        count = 5
        for text in texts:
            rect = QtCore.QRect(x1*count, y1, x1, self.label_height)
            qp.drawText(rect, QtCore.Qt.TextDontClip | QtCore.Qt.AlignRight, text)
            count += 2
        vspace = self.label_height
        if platform.system() == "Windows":
            vspace += self.label_metrics.descent()
        y1 += vspace
        self.ylast = y1
        ## sfc-8km
        texts = [sfc8km, mean_8km, srw_8km]
        count = 5
        for text in texts:
            rect = QtCore.QRect(x1*count, y1, x1, self.label_height)
            qp.drawText(rect, QtCore.Qt.TextDontClip | QtCore.Qt.AlignRight, text)
            count += 2
        vspace = self.label_height
        if platform.system() == "Windows":
            vspace += self.label_metrics.descent()
        y1 += vspace
        self.ylast = y1
        ## LCL-EL
        texts = [lcl_el, mean_lcl_el, srw_lcl_el]
        count = 5
        for text in texts:
            rect = QtCore.QRect(x1*count, y1, x1, self.label_height)
            qp.drawText(rect, QtCore.Qt.TextDontClip | QtCore.Qt.AlignRight, text)
            count += 2
        vspace = self.label_height
        if platform.system() == "Windows":
            vspace += self.label_metrics.descent()
        y1 += vspace
        self.ylast = y1
        ## Effective Shear
        texts = [efbwd, mean_ebw, srw_ebw]
        count = 5
        for text in texts:
            rect = QtCore.QRect(x1*count, y1, x1, self.label_height)
            qp.drawText(rect, QtCore.Qt.TextDontClip | QtCore.Qt.AlignRight, text)
            count += 2
        vspace = self.label_height + self.tpad
        if platform.system() == "Windows":
            vspace += self.label_metrics.descent()
        y1 += vspace
        self.ylast = y1
        ## BRN Shear and 4-6km SR Wind
        texts = [brn_shear, srw_4_5km]
        for text in texts:
            rect = QtCore.QRect(x1*5, y1, x1, self.label_height)
            qp.drawText(rect, QtCore.Qt.TextDontClip | QtCore.Qt.AlignRight, text)
            vspace = self.label_height 
            if platform.system() == "Windows":
                vspace += self.label_metrics.descent()
            y1 += vspace

        self.ylast = y1
        y1 += self.label_height + self.tpad # Not entirely sure why this doesn't 
                                            # need the extra pixels on Windows.
        ## bunkers motion
        texts = [bunkers_right, bunkers_left]
        colors =[QtGui.QColor('#0099CC'), QtGui.QColor('#FF6666')]
        for text, color in zip(texts, colors):
            rect = QtCore.QRect(x1*5, y1, x1, self.label_height)
            pen = QtGui.QPen(color, 1, QtCore.Qt.SolidLine)
            qp.setPen(pen)
            qp.drawText(rect, QtCore.Qt.TextDontClip | QtCore.Qt.AlignRight, text)
            vspace = self.label_height
            if platform.system() == "Windows":
                vspace += self.label_metrics.descent()
            y1 += vspace
        self.ylast = y1
        pen = QtGui.QPen(QtCore.Qt.white, 1, QtCore.Qt.SolidLine)
        qp.setPen(pen)
        ## upshear and downshear vectors
        texts = [downshear, upshear]
        for text in texts:
            rect = QtCore.QRect(x1*5, y1, x1, self.label_height)
            qp.drawText(rect, QtCore.Qt.TextDontClip | QtCore.Qt.AlignRight, text)
            if platform.system() == "Windows":
                vspace += self.label_metrics.descent()
            y1 += vspace
<|MERGE_RESOLUTION|>--- conflicted
+++ resolved
@@ -292,14 +292,8 @@
         else:
             conv = lambda s: s
 
-<<<<<<< HEAD
-        drawBarb(qp, origin_x, self.barby, self.prof.wind1km[0], conv(self.prof.wind1km[1]), color='#AA0000')
-        drawBarb(qp, origin_x, self.barby, self.prof.wind6km[0], conv(self.prof.wind6km[1]), color='#0A74C6')
-    
-=======
         drawBarb(qp, origin_x, self.barby, self.prof.wind1km[0], self.prof.wind1km[1], color='#AA0000', shemis=(self.prof.latitude < 0))
         drawBarb(qp, origin_x, self.barby, self.prof.wind6km[0], self.prof.wind6km[1], color='#0A74C6', shemis=(self.prof.latitude < 0))
->>>>>>> ec480d04
     
     def drawKinematics(self, qp):
         '''
