--- conflicted
+++ resolved
@@ -275,24 +275,12 @@
     def updateProfs(self, prof, modified):
 
         self.modified[self.current_idx] = modified
-<<<<<<< HEAD
 
         modified_str = "; Modified" if self.modified[self.current_idx] else ""
 
         self.plot_title = self.loc + '   ' + datetime.strftime(self.dates[self.prof_idx[self.current_idx]], "%Y%m%d/%H%M")
         if self.model == "Archive":
             self.plot_title += "  (User Selected" + modified_str + ")"
-=======
-        #self.sound.setProf(self.profs[self.current_idx])
-        if modified is True:
-            modified_str = "; Modified" if self.modified[self.current_idx] else ""
-        else:
-            modified_str = ""
-
-        if self.model != "Observed" and self.model != "Archive":
-            self.plot_title = self.loc + ' ' + datetime.strftime(self.d.dates[self.prof_idx[self.current_idx]], "%Y%m%d/%H%M") \
-                + "  (" + self.run + "  " + self.model + "  " + self.fhour[self.current_idx] + modified_str + ")"
->>>>>>> 3dd28351
         elif self.model == "Observed":
             self.plot_title += "  (Observed" + modified_str + ")"
         else:
