--- conflicted
+++ resolved
@@ -824,16 +824,10 @@
             for y in yvals:
                 dd = wdir[i]
                 ss = wspd[i]
-<<<<<<< HEAD
-                if self.wind_units == 'm/s':
-                    ss = tab.utils.KTS2MS(ss)
-                drawBarb( qp, self.barbx, y, dd, vv )
-=======
 
                 if self.wind_units == 'm/s':
                     ss = tab.utils.KTS2MS(ss)
                 drawBarb( qp, self.barbx, y, dd, vv, shemis=(prof.latitude < 0) )
->>>>>>> ec480d04
                 i += 1
         else:
             pres = np.arange(prof.pres[prof.sfc], prof.pres[prof.top], -40)
