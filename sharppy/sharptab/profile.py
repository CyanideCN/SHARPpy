--- conflicted
+++ resolved
@@ -145,11 +145,7 @@
         '''
             Copies a profile object.
         '''            
-<<<<<<< HEAD
         new_kwargs = dict( (k, prof.__dict__[k]) for k in [ 'pres', 'hght', 'tmpc', 'dwpc', 'omeg', 'location', 'date', 'latitude', 'strictQC', 'missing' ])
-=======
-        new_kwargs = dict( (k, prof.__dict__[k]) for k in [ 'pres', 'hght', 'tmpc', 'dwpc', 'omeg', 'location', 'date', 'latitude', 'strictQC' ])
->>>>>>> ec480d04
 
         if prof.u is not None and prof.v is not None:
             new_kwargs.update({'u':prof.u, 'v':prof.v})
@@ -479,10 +475,7 @@
         ## call the constructor for Profile
         super(ConvectiveProfile, self).__init__(**kwargs)
         self.user_srwind = None
-<<<<<<< HEAD
-=======
         self.use_right = (self.latitude > 0)
->>>>>>> ec480d04
 
         # Generate the fire weather paramters
         self.get_fire()
