--- conflicted
+++ resolved
@@ -33,13 +33,10 @@
             if not dt_obj in dates:
                 dates.append(dt_obj)
         prof_coll = prof_collection.ProfCollection(profiles, dates)
-<<<<<<< HEAD
         if "MEAN" in profiles.keys():
             prof_coll.setHighlightedMember("MEAN")
-=======
         prof_coll.setMeta('observed', False)
         prof_coll.setMeta('base_time', dates[0])
->>>>>>> 3aa1758c
         return prof_coll
 
     def _parseSection(self, section):
